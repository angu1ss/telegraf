--- conflicted
+++ resolved
@@ -55,11 +55,7 @@
 		}
 		metricString := fmt.Sprintf("%s %#v %d\n",
 			// insert "field" section of template
-<<<<<<< HEAD
-			sanitizedChars.Replace(InsertField(bucket, fieldName)),
-=======
 			sanitize(InsertField(bucket, fieldName)),
->>>>>>> a1668bbf
 			value,
 			timestamp)
 		point := []byte(metricString)
