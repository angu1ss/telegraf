# Telegraf - A native agent for InfluxDB

Telegraf is an agent written in Go for collecting metrics from the system it's running on or from other services and writing them into InfluxDB.

Design goals are to have a minimal memory footprint with a plugin system so that developers in the community can easily add support for collecting metrics from well known services (like Hadoop, or Postgres, or Redis) and third party APIs (like Mailchimp, AWS CloudWatch, or Google Analytics).

We'll eagerly accept pull requests for new plugins and will manage the set of plugins that Telegraf supports. See the bottom of this doc for instructions on writing new plugins.

## Quickstart

* Build from source or download telegraf:

### Linux packages for Debian/Ubuntu and RHEL/CentOS:

```
http://get.influxdb.org/telegraf/telegraf_0.1.4_amd64.deb
http://get.influxdb.org/telegraf/telegraf-0.1.4-1.x86_64.rpm
```

### OSX via Homebrew:

```
brew update
brew install telegraf
```

### How to use it:

* Run `telegraf -sample-config > telegraf.toml` to create an initial configuration
* Edit the configuration to match your needs
* Run `telegraf -config telegraf.toml -test` to output one full measurement sample to STDOUT
* Run `telegraf -config telegraf.toml` to gather and send metrics to InfluxDB


## Telegraf Options

Telegraf has a few options you can configure under the `agent` section of the config. If you don't see an `agent` section run `telegraf -sample-config > telegraf.toml` to create a valid initial configuration:

* **hostname**: The hostname is passed as a tag. By default this will be the value retured by `hostname` on the machine running Telegraf. You can override that value here.
* **interval**: How ofter to gather metrics. Uses a simple number + unit parser, ie "10s" for 10 seconds or "5m" for 5 minutes.
* **debug**: Set to true to gather and send metrics to STDOUT as well as InfluxDB.

## Supported Plugins

Telegraf currently has support for collecting metrics from:

* System (memory, CPU, network, etc.)
* Docker
* MySQL
* Prometheus (client libraries and exporters)
* PostgreSQL
* Redis
* RethinkDB
<<<<<<< HEAD
* MongoDB
=======
* Kafka
>>>>>>> c4e5e743

We'll be adding support for many more over the coming months. Read on if you want to add support for another service or third-party API.

## Plugin Options

There are 3 configuration options that are configurable per plugin:

* **pass**: An array of strings that is used to filter metrics generated by the current plugin. Each string in the array is tested as a prefix against metrics and if it matches, the metric is emitted.
* **drop**: The inverse of pass, if a metric matches, it is not emitted.
* **interval**: How often to gather this metric. Normal plugins use a single global interval, but if one particular plugin should be run less or more often, you can configure that here.

## Plugins

This section is for developers that want to create new collection plugins. Telegraf is entirely plugin driven. This interface allows for operators to
pick and chose what is gathered as well as makes it easy for developers
to create new ways of generating metrics.

Plugin authorship is kept as simple as possible to promote people to develop
and submit new plugins.

## Guidelines

* A plugin must conform to the `plugins.Plugin` interface.
* Telegraf promises to run each plugin's Gather function serially. This means
developers don't have to worry about thread safety within these functions.
* Each generated metric automatically has the name of the plugin that generated
it prepended. This is to keep plugins honest.
* Plugins should call `plugins.Add` in their `init` function to register themselves.
See below for a quick example.
* To be available within Telegraf itself, plugins must add themselves to the `github.com/influxdb/telegraf/plugins/all/all.go` file.
* The `SampleConfig` function should return valid toml that describes how the plugin can be configured. This is include in `telegraf -sample-config`.
* The `Description` function should say in one line what this plugin does.

### Plugin interface

```go
type Plugin interface {
  SampleConfig() string
  Description() string
  Gather(Accumulator) error
}

type Accumulator interface {
  Add(measurement string, value interface{}, tags map[string]string)
  AddValuesWithTime(measurement string, values map[string]interface{}, tags map[string]string, timestamp time.Time)
}
```

### Accumulator

The way that a plugin emits metrics is by interacting with the Accumulator.

The `Add` function takes 3 arguments:
* **measurement**: A string description of the metric. For instance `bytes_read` or `faults`.
* **value**: A value for the metric. This accepts 5 different types of value:
  * **int**: The most common type. All int types are accepted but favor using `int64`
  Useful for counters, etc.
  * **float**: Favor `float64`, useful for gauges, percentages, etc.
  * **bool**: `true` or `false`, useful to indicate the presence of a state. `light_on`, etc.
  * **string**: Typically used to indicate a message, or some kind of freeform information.
  * **time.Time**: Useful for indicating when a state last occurred, for instance `light_on_since`.
* **tags**: This is a map of strings to strings to describe the where or who about the metric. For instance, the `net` plugin adds a tag named `"interface"` set to the name of the network interface, like `"eth0"`.

The `AddValuesWithTime` allows multiple values for a point to be passed. The values
used are the same type profile as **value** above. The **timestamp** argument
allows a point to be registered as having occurred at an arbitrary time.

Let's say you've written a plugin that emits metrics about processes on the current host.

```go

type Process struct {
  CPUTime float64
  MemoryBytes int64
  PID int
}

func Gather(acc plugins.Accumulator) error {
  for _, process := range system.Processes() {
    tags := map[string]string {
      "pid": fmt.Sprintf("%d", process.Pid),
    }

    acc.Add("cpu", process.CPUTime, tags)
    acc.Add("memory", process.MemoryBytes, tags)
  }
}
```

### Example

```go
package simple

// simple.go

import "github.com/influxdb/telegraf/plugins"

type Simple struct {
  Ok bool
}

func (s *Simple) Description() string {
  return "a demo plugin"
}

func (s *Simple) SampleConfig() string {
  return "ok = true # indicate if everything is fine"
}

func (s *Simple) Gather(acc plugins.Accumulator) error {
  if s.Ok {
    acc.Add("state", "pretty good", nil)
  } else {
    acc.Add("state", "not great", nil)
  }

  return nil
}

func init() {
  plugins.Add("simple", func() plugins.Plugin { return &Simple{} })
}
```
<|MERGE_RESOLUTION|>--- conflicted
+++ resolved
@@ -51,11 +51,8 @@
 * PostgreSQL
 * Redis
 * RethinkDB
-<<<<<<< HEAD
+* Kafka
 * MongoDB
-=======
-* Kafka
->>>>>>> c4e5e743
 
 We'll be adding support for many more over the coming months. Read on if you want to add support for another service or third-party API.
 
